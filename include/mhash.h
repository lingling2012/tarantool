--- conflicted
+++ resolved
@@ -143,7 +143,6 @@
 
 struct _mh(t) * _mh(new)();
 void _mh(clear)(struct _mh(t) *h);
-<<<<<<< HEAD
 void _mh(delete)(struct _mh(t) *h);
 void _mh(resize)(struct _mh(t) *h, mh_arg_t arg);
 int _mh(start_resize)(struct _mh(t) *h, mh_int_t buckets, mh_int_t batch,
@@ -152,15 +151,7 @@
 		  mh_arg_t arg);
 void __attribute__((noinline)) _mh(del_resize)(struct _mh(t) *h, mh_int_t x,
 					       mh_arg_t arg);
-=======
-void _mh(destroy)(struct _mh(t) *h);
-void _mh(resize)(struct _mh(t) *h);
 size_t _mh(memsize)(struct _mh(t) *h, mh_int_t buckets);
-int _mh(start_resize)(struct _mh(t) *h, mh_int_t buckets, mh_int_t batch);
-void _mh(reserve)(struct _mh(t) *h, mh_int_t size);
-void __attribute__((noinline)) _mh(put_resize)(struct _mh(t) *h, mh_key_t key, mh_val_t val);
-void __attribute__((noinline)) _mh(del_resize)(struct _mh(t) *h, mh_int_t x);
->>>>>>> bf9e76d3
 void _mh(dump)(struct _mh(t) *h);
 
 #define put_slot(h, node, arg) \
