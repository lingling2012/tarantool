--- conflicted
+++ resolved
@@ -83,13 +83,9 @@
 }%%
 
 struct salloc_stat_admin_cb_ctx {
-<<<<<<< HEAD
 	int64_t total_used;
-=======
-	i64 total_used;
-	i64 total_used_real;
-	i64 total_alloc_real;
->>>>>>> 33fe34ca
+	int64_t total_used_real;
+	int64_t total_alloc_real;
 	struct tbuf *out;
 };
 
