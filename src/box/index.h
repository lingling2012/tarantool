#ifndef TARANTOOL_BOX_INDEX_H_INCLUDED
#define TARANTOOL_BOX_INDEX_H_INCLUDED
/*
 * Redistribution and use in source and binary forms, with or
 * without modification, are permitted provided that the following
 * conditions are met:
 *
 * 1. Redistributions of source code must retain the above
 *    copyright notice, this list of conditions and the
 *    following disclaimer.
 *
 * 2. Redistributions in binary form must reproduce the above
 *    copyright notice, this list of conditions and the following
 *    disclaimer in the documentation and/or other materials
 *    provided with the distribution.
 *
 * THIS SOFTWARE IS PROVIDED BY <COPYRIGHT HOLDER> ``AS IS'' AND
 * ANY EXPRESS OR IMPLIED WARRANTIES, INCLUDING, BUT NOT LIMITED
 * TO, THE IMPLIED WARRANTIES OF MERCHANTABILITY AND FITNESS FOR
 * A PARTICULAR PURPOSE ARE DISCLAIMED. IN NO EVENT SHALL
 * <COPYRIGHT HOLDER> OR CONTRIBUTORS BE LIABLE FOR ANY DIRECT,
 * INDIRECT, INCIDENTAL, SPECIAL, EXEMPLARY, OR CONSEQUENTIAL
 * DAMAGES (INCLUDING, BUT NOT LIMITED TO, PROCUREMENT OF
 * SUBSTITUTE GOODS OR SERVICES; LOSS OF USE, DATA, OR PROFITS; OR
 * BUSINESS INTERRUPTION) HOWEVER CAUSED AND ON ANY THEORY OF
 * LIABILITY, WHETHER IN CONTRACT, STRICT LIABILITY, OR TORT
 * (INCLUDING NEGLIGENCE OR OTHERWISE) ARISING IN ANY WAY OUT OF
 * THE USE OF THIS SOFTWARE, EVEN IF ADVISED OF THE POSSIBILITY OF
 * SUCH DAMAGE.
 */
#include <stdbool.h>
#include "tarantool/util.h"

#include "object.h"
#include "key_def.h"

struct tuple;
struct space;

/**
 * @abstract Iterator type
 * Controls how to iterate over tuples in an index.
 * Different index types support different iterator types.
 * For example, one can start iteration from a particular value
 * (request key) and then retrieve all tuples where keys are
 * greater or equal (= GE) to this key.
 *
 * If iterator type is not supported by the selected index type,
 * iterator constructor must fail with ER_UNSUPPORTED. To be
 * selectable for primary key, an index must support at least
 * ITER_EQ and ITER_GE types.
 *
 * NULL value of request key corresponds to the first or last
 * key in the index, depending on iteration direction.
 * (first key for GE and GT types, and last key for LE and LT).
 * Therefore, to iterate over all tuples in an index, one can
 * use ITER_GE or ITER_LE iteration types with start key equal
 * to NULL.
 * For ITER_EQ, the key must not be NULL.
 */
#define ITERATOR_TYPE(_)                                             \
	_(ITER_ALL, 0)       /* all tuples                      */   \
	_(ITER_EQ,  1)       /* key == x ASC order              */   \
	_(ITER_REQ, 2)       /* key == x DESC order             */   \
	_(ITER_LT,  3)       /* key <  x                        */   \
	_(ITER_LE,  4)       /* key <= x                        */   \
	_(ITER_GE,  5)       /* key >= x                        */   \
	_(ITER_GT,  6)       /* key >  x                        */   \
	_(ITER_BITS_ALL_SET,     7) /* all bits from x are set in key      */ \
	_(ITER_BITS_ANY_SET,     8) /* at least one x's bit is set         */ \
	_(ITER_BITS_ALL_NOT_SET, 9) /* all bits are not set                */ \

ENUM(iterator_type, ITERATOR_TYPE);
extern const char *iterator_type_strs[];

static inline bool
iterator_type_is_reverse(enum iterator_type type)
{
	return type == ITER_REQ || type == ITER_LT || type == ITER_LE;
}

struct iterator {
	struct tuple *(*next)(struct iterator *);
	void (*free)(struct iterator *);
};

/**
 * Check that the key has correct part count and correct part size
 * for use in an index iterator.
 *
 * @param key_def key definition
 * @param type iterator type (see enum iterator_type)
 * @param key BER-encoded key
 * @param part_count number of parts in \a key
 */
void
key_validate(struct key_def *key_def, enum iterator_type type, const char *key,
	     uint32_t part_count);

/**
 * Check that the supplied key is valid for a search in a unique
 * index (i.e. the key must be fully specified).
 */
void
primary_key_validate(struct key_def *key_def, const char *key,
		     uint32_t part_count);


/**
 * The manner in which replace in a unique index must treat
 * duplicates (tuples with the same value of indexed key),
 * possibly present in the index.
 */
enum dup_replace_mode {
	/**
	 * If a duplicate is found, delete it and insert
	 * a new tuple instead. Otherwise, insert a new tuple.
	 */
	DUP_REPLACE_OR_INSERT,
	/**
	 * If a duplicate is found, produce an error.
	 * I.e. require that no old key exists with the same
	 * value.
	 */
	DUP_INSERT,
	/**
	 * Unless a duplicate exists, throw an error.
	 */
	DUP_REPLACE
};

class Index: public Object {
public:

	/* Index owner space */
	struct space *space;
	/* Description of a possibly multipart key. */
	struct key_def *key_def;


	/**
	 * Allocate index instance.
	 *
	 * @param type     index type
	 * @param key_def  key part description
	 * @param space    space the index belongs to
	 */
	static Index *factory(enum index_type type, struct key_def *key_def,
		      struct space *space);

	/**
	 * Initialize index instance.
	 *
	 * @param key_def  key part description
	 * @param space    space the index belongs to
	 */
protected:
	Index(struct key_def *key_def, struct space *space);

public:
	virtual ~Index();

	/**
	 * Two-phase index creation: begin building, add tuples, finish.
	 */
	virtual void beginBuild() = 0;
	virtual void buildNext(struct tuple *tuple) = 0;
	virtual void endBuild() = 0;
	/** Build this index based on the contents of another index. */
	virtual void build(Index *pk) = 0;
	virtual size_t size() const = 0;
	virtual struct tuple *min() const = 0;
	virtual struct tuple *max() const = 0;
	virtual struct tuple *random(uint32_t rnd) const = 0;
	virtual struct tuple *findByKey(const char *key, uint32_t part_count) const = 0;
	virtual struct tuple *findByTuple(struct tuple *tuple) const;
	virtual struct tuple *replace(struct tuple *old_tuple,
				      struct tuple *new_tuple,
				      enum dup_replace_mode mode) = 0;
	/**
	 * Create a structure to represent an iterator. Must be
	 * initialized separately.
	 */
	virtual struct iterator *allocIterator() const = 0;
	virtual void initIterator(struct iterator *iterator,
				  enum iterator_type type,
				  const char *key, uint32_t part_count) const = 0;

	inline struct iterator *position()
	{
		if (m_position == NULL)
			m_position = allocIterator();
		return m_position;
	}
protected:
	static uint32_t
	replace_check_dup(struct tuple *old_tuple,
			  struct tuple *dup_tuple,
			  enum dup_replace_mode mode);

private:
	/*
	 * Pre-allocated iterator to speed up the main case of
	 * box_process(). Should not be used elsewhere.
	 */
<<<<<<< HEAD
	struct iterator *m_position;
=======
	struct iterator *position;
};

/**
 * Get index traits.
 */
+ (struct index_traits *) traits;
/**
 * Allocate index instance.
 *
 * @param type     index type
 * @param key_def  key part description
 * @param space    space the index belongs to
 */
+ (Index *) alloc: (enum index_type) type :(struct key_def *) key_def
	:(struct space *) space;
/**
 * Initialize index instance.
 *
 * @param key_def  key part description
 * @param space    space the index belongs to
 */
- (id) init: (struct key_def *) key_def_arg :(struct space *) space_arg;
/** Destroy and free index instance. */
- (void) free;
/**
 * Two-phase index creation: begin building, add tuples, finish.
 */
- (void) beginBuild;
- (void) buildNext: (struct tuple *)tuple;
- (void) endBuild;
/** Build this index based on the contents of another index. */
- (void) build: (Index *) pk;
- (void) reserve: (u32) n_tuples;
- (size_t) size;
- (size_t) memsize: (size_t) nelements;
- (struct tuple *) min;
- (struct tuple *) max;
- (struct tuple *) findByKey: (void *) key :(int) part_count;
- (struct tuple *) findByTuple: (struct tuple *) tuple;
- (void) remove: (struct tuple *) tuple;
- (void) replace: (struct tuple *) old_tuple :(struct tuple *) new_tuple;
/**
 * Create a structure to represent an iterator. Must be
 * initialized separately.
 */
- (struct iterator *) allocIterator;
- (void) initIterator: (struct iterator *) iterator
			:(enum iterator_type) type;
- (void) initIteratorByKey: (struct iterator *) iterator
			:(enum iterator_type) type
			:(void *) key :(int) part_count;
/**
 * Unsafe search methods that do not check key part count.
 */
- (struct tuple *) findUnsafe: (void *) key :(int) part_count;
- (void) initIteratorUnsafe: (struct iterator *) iterator
			:(enum iterator_type) type
			:(void *) key :(int) part_count;
@end

struct iterator {
	struct tuple *(*next)(struct iterator *);
	struct tuple *(*next_equal)(struct iterator *);
	void (*free)(struct iterator *);
>>>>>>> bf9e76d3
};

#endif /* TARANTOOL_BOX_INDEX_H_INCLUDED */<|MERGE_RESOLUTION|>--- conflicted
+++ resolved
@@ -203,75 +203,5 @@
 	 * Pre-allocated iterator to speed up the main case of
 	 * box_process(). Should not be used elsewhere.
 	 */
-<<<<<<< HEAD
 	struct iterator *m_position;
-=======
-	struct iterator *position;
-};
-
-/**
- * Get index traits.
- */
-+ (struct index_traits *) traits;
-/**
- * Allocate index instance.
- *
- * @param type     index type
- * @param key_def  key part description
- * @param space    space the index belongs to
- */
-+ (Index *) alloc: (enum index_type) type :(struct key_def *) key_def
-	:(struct space *) space;
-/**
- * Initialize index instance.
- *
- * @param key_def  key part description
- * @param space    space the index belongs to
- */
-- (id) init: (struct key_def *) key_def_arg :(struct space *) space_arg;
-/** Destroy and free index instance. */
-- (void) free;
-/**
- * Two-phase index creation: begin building, add tuples, finish.
- */
-- (void) beginBuild;
-- (void) buildNext: (struct tuple *)tuple;
-- (void) endBuild;
-/** Build this index based on the contents of another index. */
-- (void) build: (Index *) pk;
-- (void) reserve: (u32) n_tuples;
-- (size_t) size;
-- (size_t) memsize: (size_t) nelements;
-- (struct tuple *) min;
-- (struct tuple *) max;
-- (struct tuple *) findByKey: (void *) key :(int) part_count;
-- (struct tuple *) findByTuple: (struct tuple *) tuple;
-- (void) remove: (struct tuple *) tuple;
-- (void) replace: (struct tuple *) old_tuple :(struct tuple *) new_tuple;
-/**
- * Create a structure to represent an iterator. Must be
- * initialized separately.
- */
-- (struct iterator *) allocIterator;
-- (void) initIterator: (struct iterator *) iterator
-			:(enum iterator_type) type;
-- (void) initIteratorByKey: (struct iterator *) iterator
-			:(enum iterator_type) type
-			:(void *) key :(int) part_count;
-/**
- * Unsafe search methods that do not check key part count.
- */
-- (struct tuple *) findUnsafe: (void *) key :(int) part_count;
-- (void) initIteratorUnsafe: (struct iterator *) iterator
-			:(enum iterator_type) type
-			:(void *) key :(int) part_count;
-@end
-
-struct iterator {
-	struct tuple *(*next)(struct iterator *);
-	struct tuple *(*next_equal)(struct iterator *);
-	void (*free)(struct iterator *);
->>>>>>> bf9e76d3
-};
-
-#endif /* TARANTOOL_BOX_INDEX_H_INCLUDED */+}